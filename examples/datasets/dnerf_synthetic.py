"""
Copyright (c) 2022 Ruilong Li, UC Berkeley.
"""

import json
import os

import imageio.v2 as imageio
import numpy as np
import torch
import torch.nn.functional as F

from .utils import Rays


def _load_renderings(root_fp: str, subject_id: str, split: str):
    """Load images from disk."""
    if not root_fp.startswith("/"):
        # allow relative path. e.g., "./data/dnerf_synthetic/"
        root_fp = os.path.join(
            os.path.dirname(os.path.abspath(__file__)),
            "..",
            "..",
            root_fp,
        )

    data_dir = os.path.join(root_fp, subject_id)
    with open(
        os.path.join(data_dir, "transforms_{}.json".format(split)), "r"
    ) as fp:
        meta = json.load(fp)
    images = []
    camtoworlds = []
    timestamps = []

    for i in range(len(meta["frames"])):
        frame = meta["frames"][i]
        fname = os.path.join(data_dir, frame["file_path"] + ".png")
        rgba = imageio.imread(fname)
        timestamp = (
            frame["time"]
            if "time" in frame
            else float(i) / (len(meta["frames"]) - 1)
        )
        timestamps.append(timestamp)
        camtoworlds.append(frame["transform_matrix"])
        images.append(rgba)

    images = np.stack(images, axis=0)
    camtoworlds = np.stack(camtoworlds, axis=0)
    timestamps = np.stack(timestamps, axis=0)

    h, w = images.shape[1:3]
    camera_angle_x = float(meta["camera_angle_x"])
    focal = 0.5 * w / np.tan(0.5 * camera_angle_x)

    return images, camtoworlds, focal, timestamps


class SubjectLoader(torch.utils.data.Dataset):
    """Single subject data loader for training and evaluation."""

    SPLITS = ["train", "val", "test"]
    SUBJECT_IDS = [
        "bouncingballs",
        "hellwarrior",
        "hook",
        "jumpingjacks",
        "lego",
        "mutant",
        "standup",
        "trex",
    ]

    WIDTH, HEIGHT = 800, 800
    NEAR, FAR = 2.0, 6.0
    OPENGL_CAMERA = True

    def __init__(
        self,
        subject_id: str,
        root_fp: str,
        split: str,
        color_bkgd_aug: str = "white",
        num_rays: int = None,
        near: float = None,
        far: float = None,
        batch_over_images: bool = True,
<<<<<<< HEAD
        device: str = "cuda:0",
=======
        device: str = "cpu",
>>>>>>> 17e28de7
    ):
        super().__init__()
        assert split in self.SPLITS, "%s" % split
        assert subject_id in self.SUBJECT_IDS, "%s" % subject_id
        assert color_bkgd_aug in ["white", "black", "random"]
        self.split = split
        self.num_rays = num_rays
        self.near = self.NEAR if near is None else near
        self.far = self.FAR if far is None else far
        self.training = (num_rays is not None) and (
            split in ["train", "trainval"]
        )
        self.color_bkgd_aug = color_bkgd_aug
        self.batch_over_images = batch_over_images
        (
            self.images,
            self.camtoworlds,
            self.focal,
            self.timestamps,
        ) = _load_renderings(root_fp, subject_id, split)
        self.images = torch.from_numpy(self.images).to(device).to(torch.uint8)
        self.camtoworlds = (
            torch.from_numpy(self.camtoworlds).to(device).to(torch.float32)
        )
        self.timestamps = (
            torch.from_numpy(self.timestamps)
            .to(device)
            .to(torch.float32)[:, None]
        )
        self.K = torch.tensor(
            [
                [self.focal, 0, self.WIDTH / 2.0],
                [0, self.focal, self.HEIGHT / 2.0],
                [0, 0, 1],
            ],
            dtype=torch.float32,
            device=device,
        )  # (3, 3)
        assert self.images.shape[1:3] == (self.HEIGHT, self.WIDTH)

    def __len__(self):
        return len(self.images)

    @torch.no_grad()
    def __getitem__(self, index):
        data = self.fetch_data(index)
        data = self.preprocess(data)
        return data

    def preprocess(self, data):
        """Process the fetched / cached data with randomness."""
        rgba, rays = data["rgba"], data["rays"]
        pixels, alpha = torch.split(rgba, [3, 1], dim=-1)

        if self.training:
            if self.color_bkgd_aug == "random":
                color_bkgd = torch.rand(3, device=self.images.device)
            elif self.color_bkgd_aug == "white":
                color_bkgd = torch.ones(3, device=self.images.device)
            elif self.color_bkgd_aug == "black":
                color_bkgd = torch.zeros(3, device=self.images.device)
        else:
            # just use white during inference
            color_bkgd = torch.ones(3, device=self.images.device)

        pixels = pixels * alpha + color_bkgd * (1.0 - alpha)
        return {
            "pixels": pixels,  # [n_rays, 3] or [h, w, 3]
            "rays": rays,  # [n_rays,] or [h, w]
            "color_bkgd": color_bkgd,  # [3,]
            **{k: v for k, v in data.items() if k not in ["rgba", "rays"]},
        }

    def update_num_rays(self, num_rays):
        self.num_rays = num_rays

    def fetch_data(self, index):
        """Fetch the data (it maybe cached for multiple batches)."""
        num_rays = self.num_rays

        if self.training:
            if self.batch_over_images:
                image_id = torch.randint(
                    0,
                    len(self.images),
                    size=(num_rays,),
                    device=self.images.device,
                )
            else:
                image_id = [index]
            x = torch.randint(
                0, self.WIDTH, size=(num_rays,), device=self.images.device
            )
            y = torch.randint(
                0, self.HEIGHT, size=(num_rays,), device=self.images.device
            )
        else:
            image_id = [index]
            x, y = torch.meshgrid(
                torch.arange(self.WIDTH, device=self.images.device),
                torch.arange(self.HEIGHT, device=self.images.device),
                indexing="xy",
            )
            x = x.flatten()
            y = y.flatten()

        # generate rays
        rgba = self.images[image_id, y, x] / 255.0  # (num_rays, 4)
        c2w = self.camtoworlds[image_id]  # (num_rays, 3, 4)
        camera_dirs = F.pad(
            torch.stack(
                [
                    (x - self.K[0, 2] + 0.5) / self.K[0, 0],
                    (y - self.K[1, 2] + 0.5)
                    / self.K[1, 1]
                    * (-1.0 if self.OPENGL_CAMERA else 1.0),
                ],
                dim=-1,
            ),
            (0, 1),
            value=(-1.0 if self.OPENGL_CAMERA else 1.0),
        )  # [num_rays, 3]

        # [n_cams, height, width, 3]
        directions = (camera_dirs[:, None, :] * c2w[:, :3, :3]).sum(dim=-1)
        origins = torch.broadcast_to(c2w[:, :3, -1], directions.shape)
        viewdirs = directions / torch.linalg.norm(
            directions, dim=-1, keepdims=True
        )

        if self.training:
            origins = torch.reshape(origins, (num_rays, 3))
            viewdirs = torch.reshape(viewdirs, (num_rays, 3))
            rgba = torch.reshape(rgba, (num_rays, 4))
        else:
            origins = torch.reshape(origins, (self.HEIGHT, self.WIDTH, 3))
            viewdirs = torch.reshape(viewdirs, (self.HEIGHT, self.WIDTH, 3))
            rgba = torch.reshape(rgba, (self.HEIGHT, self.WIDTH, 4))

        rays = Rays(origins=origins, viewdirs=viewdirs)
        timestamps = self.timestamps[image_id]

        return {
            "rgba": rgba,  # [h, w, 4] or [num_rays, 4]
            "rays": rays,  # [h, w, 3] or [num_rays, 3]
            "timestamps": timestamps,  # [num_rays, 1]
        }<|MERGE_RESOLUTION|>--- conflicted
+++ resolved
@@ -86,11 +86,7 @@
         near: float = None,
         far: float = None,
         batch_over_images: bool = True,
-<<<<<<< HEAD
-        device: str = "cuda:0",
-=======
         device: str = "cpu",
->>>>>>> 17e28de7
     ):
         super().__init__()
         assert split in self.SPLITS, "%s" % split
