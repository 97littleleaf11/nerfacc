--- conflicted
+++ resolved
@@ -16,232 +16,8 @@
 from radiance_fields.mlp import DNeRFRadianceField
 from utils import render_image, set_random_seed
 
-<<<<<<< HEAD
-from nerfacc import ContractionType, OccupancyGrid
-
-if __name__ == "__main__":
-
-    device = "cuda:0"
-    set_random_seed(42)
-
-    parser = argparse.ArgumentParser()
-    parser.add_argument(
-        "--data_root",
-        type=str,
-        default=str(pathlib.Path.cwd() / "data/dnerf"),
-        help="the root dir of the dataset",
-    )
-    parser.add_argument(
-        "--train_split",
-        type=str,
-        default="train",
-        choices=["train"],
-        help="which train split to use",
-    )
-    parser.add_argument(
-        "--scene",
-        type=str,
-        default="lego",
-        choices=[
-            # dnerf
-            "bouncingballs",
-            "hellwarrior",
-            "hook",
-            "jumpingjacks",
-            "lego",
-            "mutant",
-            "standup",
-            "trex",
-        ],
-        help="which scene to use",
-    )
-    parser.add_argument(
-        "--aabb",
-        type=lambda s: [float(item) for item in s.split(",")],
-        default="-1.5,-1.5,-1.5,1.5,1.5,1.5",
-        help="delimited list input",
-    )
-    parser.add_argument(
-        "--test_chunk_size",
-        type=int,
-        default=8192,
-    )
-    parser.add_argument("--cone_angle", type=float, default=0.0)
-    args = parser.parse_args()
-
-    render_n_samples = 1024
-
-    # setup the scene bounding box.
-    contraction_type = ContractionType.AABB
-    scene_aabb = torch.tensor(args.aabb, dtype=torch.float32, device=device)
-    near_plane = None
-    far_plane = None
-    render_step_size = (
-        (scene_aabb[3:] - scene_aabb[:3]).max()
-        * math.sqrt(3)
-        / render_n_samples
-    ).item()
-
-    # setup the radiance field we want to train.
-    max_steps = 30000
-    grad_scaler = torch.cuda.amp.GradScaler(1)
-    radiance_field = DNeRFRadianceField().to(device)
-    optimizer = torch.optim.Adam(radiance_field.parameters(), lr=5e-4)
-    scheduler = torch.optim.lr_scheduler.MultiStepLR(
-        optimizer,
-        milestones=[
-            max_steps // 2,
-            max_steps * 3 // 4,
-            max_steps * 5 // 6,
-            max_steps * 9 // 10,
-        ],
-        gamma=0.33,
-    )
-    # setup the dataset
-    target_sample_batch_size = 1 << 16
-    grid_resolution = 128
-
-    train_dataset = SubjectLoader(
-        subject_id=args.scene,
-        root_fp=args.data_root,
-        split=args.train_split,
-        num_rays=target_sample_batch_size // render_n_samples,
-    )
-
-    test_dataset = SubjectLoader(
-        subject_id=args.scene,
-        root_fp=args.data_root,
-        split="test",
-        num_rays=None,
-    )
-
-    occupancy_grid = OccupancyGrid(
-        roi_aabb=args.aabb,
-        resolution=grid_resolution,
-        contraction_type=contraction_type,
-    ).to(device)
-
-    # training
-    step = 0
-    tic = time.time()
-    for epoch in range(10000000):
-        for i in range(len(train_dataset)):
-            radiance_field.train()
-            data = train_dataset[i]
-
-            render_bkgd = data["color_bkgd"]
-            rays = data["rays"]
-            pixels = data["pixels"]
-            timestamps = data["timestamps"]
-
-            # update occupancy grid
-            occupancy_grid.every_n_step(
-                step=step,
-                occ_eval_fn=lambda x: radiance_field.query_opacity(
-                    x, timestamps, render_step_size
-                ),
-            )
-
-            # render
-            rgb, acc, depth, n_rendering_samples = render_image(
-                radiance_field,
-                occupancy_grid,
-                rays,
-                scene_aabb,
-                # rendering options
-                near_plane=near_plane,
-                far_plane=far_plane,
-                render_step_size=render_step_size,
-                render_bkgd=render_bkgd,
-                cone_angle=args.cone_angle,
-                alpha_thre=0.01 if step > 1000 else 0.00,
-                # dnerf options
-                timestamps=timestamps,
-            )
-            if n_rendering_samples == 0:
-                continue
-
-            # dynamic batch size for rays to keep sample batch size constant.
-            num_rays = len(pixels)
-            num_rays = int(
-                num_rays
-                * (target_sample_batch_size / float(n_rendering_samples))
-            )
-            train_dataset.update_num_rays(num_rays)
-            alive_ray_mask = acc.squeeze(-1) > 0
-
-            # compute loss
-            loss = F.smooth_l1_loss(rgb[alive_ray_mask], pixels[alive_ray_mask])
-
-            optimizer.zero_grad()
-            # do not unscale it because we are using Adam.
-            grad_scaler.scale(loss).backward()
-            optimizer.step()
-            scheduler.step()
-
-            if step % 5000 == 0:
-                elapsed_time = time.time() - tic
-                loss = F.mse_loss(rgb[alive_ray_mask], pixels[alive_ray_mask])
-                print(
-                    f"elapsed_time={elapsed_time:.2f}s | step={step} | "
-                    f"loss={loss:.5f} | "
-                    f"alive_ray_mask={alive_ray_mask.long().sum():d} | "
-                    f"n_rendering_samples={n_rendering_samples:d} | num_rays={len(pixels):d} |"
-                )
-
-            if step > 0 and step % max_steps == 0:
-                # evaluation
-                radiance_field.eval()
-
-                psnrs = []
-                with torch.no_grad():
-                    for i in tqdm.tqdm(range(len(test_dataset))):
-                        data = test_dataset[i]
-                        render_bkgd = data["color_bkgd"]
-                        rays = data["rays"]
-                        pixels = data["pixels"]
-                        timestamps = data["timestamps"]
-
-                        # rendering
-                        rgb, acc, depth, _ = render_image(
-                            radiance_field,
-                            occupancy_grid,
-                            rays,
-                            scene_aabb,
-                            # rendering options
-                            near_plane=None,
-                            far_plane=None,
-                            render_step_size=render_step_size,
-                            render_bkgd=render_bkgd,
-                            cone_angle=args.cone_angle,
-                            alpha_thre=0.01,
-                            # test options
-                            test_chunk_size=args.test_chunk_size,
-                            # dnerf options
-                            timestamps=timestamps,
-                        )
-                        mse = F.mse_loss(rgb, pixels)
-                        psnr = -10.0 * torch.log(mse) / np.log(10.0)
-                        psnrs.append(psnr.item())
-                        # imageio.imwrite(
-                        #     "acc_binary_test.png",
-                        #     ((acc > 0).float().cpu().numpy() * 255).astype(np.uint8),
-                        # )
-                        # imageio.imwrite(
-                        #     "rgb_test.png",
-                        #     (rgb.cpu().numpy() * 255).astype(np.uint8),
-                        # )
-                        # break
-                psnr_avg = sum(psnrs) / len(psnrs)
-                print(f"evaluation: psnr_avg={psnr_avg}")
-                train_dataset.training = True
-
-            if step == max_steps:
-                print("training stops")
-                exit()
-
-            step += 1
-=======
+
+
 from nerfacc import OccupancyGrid
 
 device = "cuda:0"
@@ -460,4 +236,3 @@
             exit()
 
         step += 1
->>>>>>> 17e28de7
